--- conflicted
+++ resolved
@@ -24,15 +24,9 @@
 // Handle Ctrl+C or other SIGINT events and make sure we close our connection
 // Otherwise, Furby will remain in a state where it doesn't accept any connection attempts.
 function exitHandler(furby) {
-<<<<<<< HEAD
-	process.on("SIGINT", function() {
+	process.on("SIGINT", function () {
 		winston.info("\nClosing connection...");
 		furby.disconnect(function(error) {
-=======
-	process.on("SIGINT", function () {
-		winston.log("info", "\nClosing connection...");
-		furby.disconnect(function (error) {
->>>>>>> 1f7a09a5
 			if (error)
 				winston.error("Error while disconnecting: " + error);
 			else
@@ -262,28 +256,16 @@
 			return;
 		}
 
-<<<<<<< HEAD
 		winston.info("GATT data structure of furby with UUID " + furby.uuid);
-		furby.discoverServices(null, function(error, services) {
+		furby.discoverServices(null, function (error, services) {
 			winston.info("Furby exposes the following services: ");
-=======
-		console.log("GATT data structure of furby with UUID " + furby.uuid);
-		furby.discoverServices(null, function (error, services) {
-			console.log("Furby exposes the following services: ");
->>>>>>> 1f7a09a5
 
 			let count = 0;
 
 			// Scan all characteristics
-<<<<<<< HEAD
 			services.forEach(function(ser, idx) {
-				ser.discoverCharacteristics(null, function(error, characteristics) {
+				ser.discoverCharacteristics(null, function (error, characteristics) {
 					winston.info(" " + idx + ") uuid: " + ser.uuid + ", with characteristics: ");
-=======
-			services.forEach(function (ser, idx) {
-				ser.discoverCharacteristics(null, function (error, characteristics) {
-					console.log(" " + idx + ") uuid: " + ser.uuid + ", with characteristics: ");
->>>>>>> 1f7a09a5
 					for (let i in characteristics)
 						winston.info("    > uuid: " + characteristics[i]);
 
